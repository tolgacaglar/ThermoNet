# ThermoNet
ThermoNet is a computational framework for quantitative prediction of the impact of single-point mutations on protein thermodynamic stability. The core algorithm of ThermoNet is an ensemble of deep 3D convolutional neural networks. 

## Requirements
To use ThermoNet, you would need to install the following software and Python libraries:
  * Rosetta 3.10. Rosetta is a multi-purpose macromolecular modeling suite that is used in ThermoNet for creating and refining protein structures. You can get Rosetta from Rosetta Commons: https://www.rosettacommons.org/software
  * HTMD 1.17. HTMD is a Python library for high-throughput molecular modeling and dynamics simulations. It is called in ThermoNet for voxelizing protein structures and parametrizing the resulting 3D voxel grids.
  * Keras with TensorFlow as the backend.

## Installation
ThermoNet ddG prediction is a multi-step protocol. Each step relies on a specific third-party software that needs to be installed first. In the following, we outline the steps to install them.

### Install Rosetta
1. Go to https://els2.comotion.uw.edu/product/rosetta to get an academic license for Rosetta.
2. Download Rosetta 3.10 (source + binaries for Linux) from this site: https://www.rosettacommons.org/software/license-and-download
3. Extract the tarball to a local directory from which Rosetta binaries can be called by specifying their full path.

### Install HTMD 1.17
The free version of HTMD is free to non-commercial users although it does not come with full functionality. But for the purpose of using it with ThermoNet, the free version is sufficient. Install it by following the instructions listed [here](https://software.acellera.com/install-htmd.html).

### Install TensorFlow and Keras
There are many resources out there that one can follow to install TensorFlow and Keras. I found it easiest to install them with the Anaconda Python distribution.
1. Get the Python 3.7 version [Anaconda 2019.10](https://www.anaconda.com/distribution/) for Linux installer. 
2. Follow the instructions [here](https://docs.anaconda.com/anaconda/install/linux/) to install it.
3. Open anaconda-navigator from the comand line. Go to Environments and search for keras and tensorflow, install all the matched libraries.

## Use ThermoNet
As previously mentioned, the ThermoNet ddG method is a multi-step protocol. We outline the steps needed to make ddG predictions of a given variant or a list of variants in the following. Note that ThermoNet requires that a protein structural model is available for the protein from which the variants are derived. It has not been tested on cases where no protein structures are available. 

1. Run the following command to refine the given protein structure `XXXXX.pdb`:
```bash
relax.static.linuxgccrelease -in:file:s XXXXX.pdb -relax:constrain_relax_to_start_coords -out:suffix _relaxed -out:no_nstruct_label -relax:ramp_constraints false
```
where relax.static.linuxgccrelease is the binary executable of the Rosetta FastRelax protocol for relaxing the given protein structure with the Rosetta energy function. This command will generate a PDB file named XXXXX_relaxed.pdb, which will be used in later steps.

2. Run the following command to create a structural model for each of the variants in the given list:
```bash
rosetta_relax.py --rosetta-bin relax.static.linuxgccrelease -l VARIANT_LIST --base-dir /path/to/where/all/XXXXX_relaxed.pdb/is/stored
```
where VARIANT_LIST is a given file in which each line is a given variant in the format `XXXXX POS WT MUT`. For example, `2ocjA 282 R W`.

3. Run the following command to generate tensors (parameterized 3D voxel grids), which will be the input of the 3D deep convolutional neural networks:
```bash
gends.py -i VARIANT_LIST -o test_direct_stacked_16_1 -p /path/to/where/all/XXXXX_relaxed.pdb/is/stored --boxsize 16 --voxelsize 1 --direct
```
This command will generate a file called `test_direct_stacked_16_1.npy` that stores the parameterized 3D voxel grids for each variant in the given list. This file will be used as input to the ensemble of 3D deep convolutional neural networks.

4. Run predict.py:
```bash
for i in `seq 1 10`; do predict.py -x test_direct_stacked_16_1.npy -m models/conv_16_24_32_dense_24_ensemble_member_${i}.h5 -o test_predictions_${i}.txt; done
```

## Example
In the following, we illustrate the steps to generate ddGs for a list of single-point mutations of the p53 tumor suppressor protein. 
1. Change directory to `examples` where you'll find the PDB file `2ocjA.pdb` and a filed named `p53_variants.txt` which contains a list of p53 single-point mutations.

2. Run the Rosetta FastRelax application to relax the PDB structure. The purpose of doing this is to remove potential high energetic frustructions introduced in the PDB structure and to create a good reference state for creating mutant structures.
```bash
relax.static.linuxgccrelease -in:file:s 2ocjA.pdb -relax:constrain_relax_to_start_coords -out:suffix _relaxed -out:no_nstruct_label -relax:ramp_constraints false
```
This step takes about a minute or so depending on the size of the protein and will generate a file named `2ocjA_relaxed.pdb`.

3. Now create a directory called `2ocjA` and move `2ocjA_relaxed.pdb` to this directory.
```bash
mkdir 2ocjA
mv 2ocjA_relaxed.pdb 2ocjA
```

4. Run the following command to create a structural model for each of the variants in the given list.
```bash
rosetta_relax.py --rosetta-bin relax.static.linuxgccrelease -l p53_mutations.txt --base-dir ./
```
This step will create a PDB file for each mutations in the given list. For example, it will create a file named `2ocjA_relaxed_Q104H_relaxed.pdb` for the mutation `2ocjA 104 Q H`.

5. Run the following command to rename all PDB files.
```bash
rename _relaxed_ _ *_relaxed_*.pdb
```
The purpose of renaming the files is to make the file names conform to the requirement of the `gends.py` utility.

6. Generate a dataset containing the tensor for each mutation. Note that you'll need to run this step in the HTMD conda environment.
```bash
gends.py -i p53_variants.txt -o p53_direct_stacked_16_1 -p ./ --boxsize 16 --voxelsize 16 --direct
```

7. Run predict.py to make ddG predictions.
```bash
for i in `seq 1 10`; do predict.py -x p53_direct_stacked_16_1.npy -m ../models/conv_16_24_32_dense_24_ensemble_member_${i}.h5 -o p53_predictions_${i}.txt; done
```
## References
<<<<<<< HEAD
  1. Rosetta references
    * Leaver-Fay, A., Tyka, M., Lewis, S.M., Lange, O.F., Thompson, J., Jacak, R., Kaufman, K., Renfrew, P.D., Smith, C.A., Sheffler, W., et al. (2011). ROSETTA3: an object-oriented software suite for the simulation and design of macromolecules. Methods Enzymol 487, 545-574
    * Tyka, M.D., Keedy, D.A., Andre, I., Dimaio, F., Song, Y., Richardson, D.C., Richardson, J.S., and Baker, D. (2011). Alternate states of proteins revealed by detailed energy landscape mapping. J Mol Biol 405, 607-618
  2. Protein folding, structure prediction, and thermostability
    * Li, B., Fooksa, M., Heinze, S., and Meiler, J. (2018). Finding the needle in the haystack: towards solving the protein-folding problem computationally. Crit Rev Biochem Mol Biol 53, 1-28 
    * Guerois, R., Nielsen, J.E., and Serrano, L. (2002). Predicting changes in the stability of proteins and protein complexes: A study of more than 1000 mutations. Journal of Molecular Biology 320, 369-387
=======
  1. Rosetta
  * Leaver-Fay, A., Tyka, M., Lewis, S.M., Lange, O.F., Thompson, J., Jacak, R., Kaufman, K., Renfrew, P.D., Smith, C.A., Sheffler, W., et al. (2011). ROSETTA3: an object-oriented software suite for the simulation and design of macromolecules. Methods Enzymol 487, 545-574
  * Tyka, M.D., Keedy, D.A., Andre, I., Dimaio, F., Song, Y., Richardson, D.C., Richardson, J.S., and Baker, D. (2011). Alternate states of proteins revealed by detailed energy landscape mapping. J Mol Biol 405, 607-618
  2. Protein folding and thermostability
  * Li, B., Fooksa, M., Heinze, S., and Meiler, J. (2018). Finding the needle in the haystack: towards solving the protein-folding problem computationally. Crit Rev Biochem Mol Biol 53, 1-28 
  * Predicting changes in the stability of proteins and protein complexes: A study of more than 1000 mutations. Journal of Molecular Biology 320, 369-387
>>>>>>> f7a0521e
  3. HTMD
  * Doerr, S., Harvey, M.J., Noe, F., and De Fabritiis, G. (2016). HTMD: High-Throughput Molecular Dynamics for Molecular Discovery. Journal of Chemical Theory and Computation 12, 1845-1852<|MERGE_RESOLUTION|>--- conflicted
+++ resolved
@@ -88,20 +88,11 @@
 for i in `seq 1 10`; do predict.py -x p53_direct_stacked_16_1.npy -m ../models/conv_16_24_32_dense_24_ensemble_member_${i}.h5 -o p53_predictions_${i}.txt; done
 ```
 ## References
-<<<<<<< HEAD
-  1. Rosetta references
-    * Leaver-Fay, A., Tyka, M., Lewis, S.M., Lange, O.F., Thompson, J., Jacak, R., Kaufman, K., Renfrew, P.D., Smith, C.A., Sheffler, W., et al. (2011). ROSETTA3: an object-oriented software suite for the simulation and design of macromolecules. Methods Enzymol 487, 545-574
-    * Tyka, M.D., Keedy, D.A., Andre, I., Dimaio, F., Song, Y., Richardson, D.C., Richardson, J.S., and Baker, D. (2011). Alternate states of proteins revealed by detailed energy landscape mapping. J Mol Biol 405, 607-618
-  2. Protein folding, structure prediction, and thermostability
-    * Li, B., Fooksa, M., Heinze, S., and Meiler, J. (2018). Finding the needle in the haystack: towards solving the protein-folding problem computationally. Crit Rev Biochem Mol Biol 53, 1-28 
-    * Guerois, R., Nielsen, J.E., and Serrano, L. (2002). Predicting changes in the stability of proteins and protein complexes: A study of more than 1000 mutations. Journal of Molecular Biology 320, 369-387
-=======
   1. Rosetta
   * Leaver-Fay, A., Tyka, M., Lewis, S.M., Lange, O.F., Thompson, J., Jacak, R., Kaufman, K., Renfrew, P.D., Smith, C.A., Sheffler, W., et al. (2011). ROSETTA3: an object-oriented software suite for the simulation and design of macromolecules. Methods Enzymol 487, 545-574
   * Tyka, M.D., Keedy, D.A., Andre, I., Dimaio, F., Song, Y., Richardson, D.C., Richardson, J.S., and Baker, D. (2011). Alternate states of proteins revealed by detailed energy landscape mapping. J Mol Biol 405, 607-618
   2. Protein folding and thermostability
   * Li, B., Fooksa, M., Heinze, S., and Meiler, J. (2018). Finding the needle in the haystack: towards solving the protein-folding problem computationally. Crit Rev Biochem Mol Biol 53, 1-28 
-  * Predicting changes in the stability of proteins and protein complexes: A study of more than 1000 mutations. Journal of Molecular Biology 320, 369-387
->>>>>>> f7a0521e
+  * Guerois, R., Nielsen, J.E., and Serrano, L. (2002). Predicting changes in the stability of proteins and protein complexes: A study of more than 1000 mutations. Journal of Molecular Biology 320, 369-387
   3. HTMD
   * Doerr, S., Harvey, M.J., Noe, F., and De Fabritiis, G. (2016). HTMD: High-Throughput Molecular Dynamics for Molecular Discovery. Journal of Chemical Theory and Computation 12, 1845-1852